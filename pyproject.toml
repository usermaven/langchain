--- conflicted
+++ resolved
@@ -35,7 +35,7 @@
 tiktoken = {version = "^0.3.2", optional = true, python="^3.9"}
 pinecone-client = {version = "^2", optional = true}
 pinecone-text = {version = "^0.4.2", optional = true}
-clickhouse-connect = {version="^0.5.14", optional=true}
+clickhouse-connect = {version = "^0.5.23", optional = true}
 weaviate-client = {version = "^3", optional = true}
 google-api-python-client = {version = "2.70.0", optional = true}
 wolframalpha = {version = "5.0.0", optional = true}
@@ -69,9 +69,6 @@
 pytesseract = {version = "^0.3.10", optional=true}
 html2text = {version="^2020.1.16", optional=true}
 numexpr = "^2.8.4"
-<<<<<<< HEAD
-clickhouse-connect = "^0.5.21"
-=======
 duckduckgo-search = {version="^2.8.6", optional=true}
 azure-cosmos = {version="^4.4.0b1", optional=true}
 lark = {version="^1.1.5", optional=true}
@@ -79,7 +76,6 @@
 pexpect = {version = "^4.8.0", optional = true}
 pyvespa = {version = "^0.33.0", optional = true}
 O365 = {version = "^2.0.26", optional = true}
->>>>>>> a9c24503
 
 [tool.poetry.group.docs.dependencies]
 autodoc_pydantic = "^1.8.0"
